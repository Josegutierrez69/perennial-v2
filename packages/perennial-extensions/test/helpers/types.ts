--- conflicted
+++ resolved
@@ -34,10 +34,6 @@
   market.pendingPositions.whenCalledWith(user.address, currentId).returns(position)
 }
 
-<<<<<<< HEAD
-export type Dir = 'L' | 'S' | 'M'
-export type TriggerType = 'LM' | 'TP' | 'SL'
-=======
 export enum Dir {
   M = 0,
   L = 1,
@@ -50,7 +46,6 @@
   BELOW_MARKET = 1,
 }
 
->>>>>>> aee05d04
 export type TriggerOrder = {
   side: number
   fee: BigNumberish
@@ -74,15 +69,9 @@
   interfaceFee?: InterfaceFeeStruct
 }): TriggerOrderStruct => {
   return {
-<<<<<<< HEAD
-    side: side ? (side === 'L' ? 1 : side === 'M' ? 0 : 2) : 1,
-    comparison: 0,
-    fee: feePct,
-=======
     side: side,
     comparison: comparison,
     fee: fee ?? parse6decimal('10'),
->>>>>>> aee05d04
     price: price,
     delta: delta,
     interfaceFee: interfaceFee ?? {
