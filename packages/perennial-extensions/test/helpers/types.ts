import { BigNumber, BigNumberish } from 'ethers'
import { IMarket, PositionStruct } from '../../types/generated/@equilibria/perennial-v2/contracts/interfaces/IMarket'
import { FakeContract } from '@defi-wonderland/smock'
import { SignerWithAddress } from '@nomiclabs/hardhat-ethers/signers'
import { LocalStruct } from '@equilibria/perennial-v2/types/generated/contracts/Market'
import { TriggerOrderStruct } from '../../types/generated/contracts/MultiInvoker'
import { parse6decimal } from '../../../common/testutil/types'

export function setMarketPosition(
  market: FakeContract<IMarket>,
  user: SignerWithAddress,
  position: PositionStruct,
): void {
  market.positions.whenCalledWith(user.address).returns(position)
}

export function setMarketLocal(market: FakeContract<IMarket>, user: SignerWithAddress, local: LocalStruct): void {
  market.locals.whenCalledWith(user.address).returns(local)
}

export function setGlobalPrice(market: FakeContract<IMarket>, price: BigNumberish): void {
  market.global.returns(['0', '0', '0', '0', '0', '0', ['0', '0'], price])
}

export function setPendingPosition(
  market: FakeContract<IMarket>,
  user: SignerWithAddress,
  currentId: BigNumberish,
  position: PositionStruct,
): void {
  market.locals.reset()
  market.pendingPosition.reset()
  market.locals.whenCalledWith(user).returns(currentId)
  market.pendingPositions.whenCalledWith(user.address, currentId).returns(position)
}

<<<<<<< HEAD
export type Dir = 'L' | 'S' | 'M' | 'C'
export type TriggerType = 'LM' | 'TP' | 'SL'
=======
export type OrderType = 'LM' | 'TG'

export enum Dir {
  M = 0,
  L = 1,
  S = 2,
}

export enum Compare {
  ABOVE_MARKET = -1,
  BELOW_MARKET = 1,
}

>>>>>>> 345e32aa
export type TriggerOrder = {
  side: number
  fee: BigNumberish
  price: BigNumberish
  delta: BigNumberish
}

export const openTriggerOrder = ({
  size,
  price,
  side,
  comparison,
  orderType,
  fee,
}: {
  size: BigNumberish
  price: BigNumberish
  side: Dir | number
  comparison: Compare | number
  orderType: OrderType
  fee?: BigNumberish
}): TriggerOrderStruct => {
  return {
<<<<<<< HEAD
    side: side ? (side === 'L' ? 1 : side === 'M' ? 0 : 2) : side == 'C' ? 3 : 1,
    comparison: 0,
    fee: feePct,
=======
    side: side,
    comparison: comparison,
    fee: fee ?? parse6decimal('10'),
>>>>>>> 345e32aa
    price: price,
    delta: orderType === 'LM' ? size : BigNumber.from(size).mul(-1),
  }
}

export const openPosition = ({
  maker,
  long,
  short,
  collateral,
  timestamp,
}: {
  maker?: BigNumberish
  long?: BigNumberish
  short?: BigNumberish
  collateral?: BigNumberish
  timestamp?: BigNumberish
}): PositionStruct => {
  const position: PositionStruct = {
    timestamp: timestamp ? timestamp : '0',
    maker: maker ? maker : '0',
    long: long ? long : '0',
    short: short ? short : '0',
    fee: '0',
    collateral: collateral ? collateral : '0',
    delta: '0',
    keeper: '0',
    invalidation: {
      maker: 0,
      long: 0,
      short: 0,
    },
  }

  return position
}

export const changePosition = ({
  position,
  makerDelta,
  longDelta,
  shortDelta,
  collateralDelta,
  timestampDelta,
}: {
  position: PositionStruct
  makerDelta?: BigNumberish
  longDelta?: BigNumberish
  shortDelta?: BigNumberish
  collateralDelta?: BigNumberish
  timestampDelta?: BigNumberish
}): PositionStruct => {
  position.maker = makerDelta ? BigNumber.from(position.maker).add(makerDelta) : position.maker
  position.long = longDelta ? BigNumber.from(position.long).add(longDelta) : position.long
  position.short = shortDelta ? BigNumber.from(position.short).add(shortDelta) : position.short
  position.collateral = collateralDelta ? BigNumber.from(position.collateral).add(collateralDelta) : position.collateral
  position.timestamp = timestampDelta ? BigNumber.from(position.timestamp).add(timestampDelta) : position.timestamp

  return position
}

module.exports = {
  setMarketPosition,
  setPendingPosition,
  setGlobalPrice,
  openTriggerOrder,
  openPosition,
  changePosition,
  Compare,
  Dir,
}<|MERGE_RESOLUTION|>--- conflicted
+++ resolved
@@ -34,16 +34,13 @@
   market.pendingPositions.whenCalledWith(user.address, currentId).returns(position)
 }
 
-<<<<<<< HEAD
-export type Dir = 'L' | 'S' | 'M' | 'C'
-export type TriggerType = 'LM' | 'TP' | 'SL'
-=======
 export type OrderType = 'LM' | 'TG'
 
 export enum Dir {
   M = 0,
   L = 1,
   S = 2,
+  C = 3,
 }
 
 export enum Compare {
@@ -51,7 +48,6 @@
   BELOW_MARKET = 1,
 }
 
->>>>>>> 345e32aa
 export type TriggerOrder = {
   side: number
   fee: BigNumberish
@@ -75,15 +71,9 @@
   fee?: BigNumberish
 }): TriggerOrderStruct => {
   return {
-<<<<<<< HEAD
-    side: side ? (side === 'L' ? 1 : side === 'M' ? 0 : 2) : side == 'C' ? 3 : 1,
-    comparison: 0,
-    fee: feePct,
-=======
     side: side,
     comparison: comparison,
     fee: fee ?? parse6decimal('10'),
->>>>>>> 345e32aa
     price: price,
     delta: orderType === 'LM' ? size : BigNumber.from(size).mul(-1),
   }
