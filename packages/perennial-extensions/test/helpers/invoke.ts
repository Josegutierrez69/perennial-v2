--- conflicted
+++ resolved
@@ -1,11 +1,8 @@
 import { BigNumberish, utils } from 'ethers'
 import { IMultiInvoker } from '../../types/generated'
 import { ethers } from 'hardhat'
-<<<<<<< HEAD
 import { InterfaceFeeStruct, TriggerOrderStruct } from './types'
-=======
 import { BigNumber } from 'ethers'
->>>>>>> be8c6526
 
 export const MAX_INT = ethers.constants.MaxInt256
 export const MIN_INT = ethers.constants.MinInt256
