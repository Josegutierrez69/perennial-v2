--- conflicted
+++ resolved
@@ -44,16 +44,11 @@
     }
 
     function execute(TriggerOrder memory self, Position memory currentPosition) internal pure {
-<<<<<<< HEAD
-        if (self.side == 0)
-            currentPosition.maker = UFixed6Lib.from(Fixed6Lib.from(currentPosition.maker).add(self.delta));
-=======
         // update position
         if (self.side == 0)
             currentPosition.maker = self.delta.isZero() ?
                 UFixed6Lib.ZERO :
                 UFixed6Lib.from(Fixed6Lib.from(currentPosition.maker).add(self.delta));
->>>>>>> aee05d04
         if (self.side == 1)
             currentPosition.long = self.delta.isZero() ?
                 UFixed6Lib.ZERO :
