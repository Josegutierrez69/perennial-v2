// SPDX-License-Identifier: Apache-2.0
pragma solidity ^0.8.13;

import "@equilibria/root/number/types/Fixed6.sol";
import "./Version.sol";
import "./Position.sol";

/// @dev Local type
struct Local {
    /// @dev The current position id
    uint256 currentId;

    /// @dev The latest position id
    uint256 latestId;

    /// @dev The collateral balance
    Fixed6 collateral;

    /// @dev The reward balance
    UFixed6 reward;

    /// @dev The protection status
    uint256 protection;
}
using LocalLib for Local global;
struct LocalStorage { uint256 slot0; }
using LocalStorageLib for LocalStorage global;

struct LocalAccumulationResult {
    Fixed6 collateralAmount;
    UFixed6 rewardAmount;
    UFixed6 positionFee;
    UFixed6 keeper;
}

/// @title Local
/// @notice Holds the local account state
library LocalLib {
    /// @notice Updates the collateral with the new collateral change
    /// @param self The Local object to update
    /// @param collateral The amount to update the collateral by
    function update(Local memory self, Fixed6 collateral) internal pure {
        self.collateral = self.collateral.add(collateral);
    }

    /// @notice Settled the local from its latest position to next position
    /// @param self The Local object to update
    /// @param fromPosition The previous latest position
    /// @param toPosition The next latest position
    /// @param fromVersion The previous latest version
    /// @param toVersion The next latest version
    /// @return values The accumulation result
    function accumulate(
        Local memory self,
        uint256 latestId,
        Position memory fromPosition,
        Position memory toPosition,
        Version memory fromVersion,
        Version memory toVersion
    ) internal pure returns (LocalAccumulationResult memory values) {
        values.collateralAmount = toVersion.makerValue.accumulated(fromVersion.makerValue, fromPosition.maker)
            .add(toVersion.longValue.accumulated(fromVersion.longValue, fromPosition.long))
            .add(toVersion.shortValue.accumulated(fromVersion.shortValue, fromPosition.short));
        values.rewardAmount = toVersion.makerReward.accumulated(fromVersion.makerReward, fromPosition.maker)
            .add(toVersion.longReward.accumulated(fromVersion.longReward, fromPosition.long))
            .add(toVersion.shortReward.accumulated(fromVersion.shortReward, fromPosition.short));
        values.positionFee = toPosition.fee;
        values.keeper = toPosition.keeper;

        Fixed6 feeAmount = Fixed6Lib.from(values.positionFee.add(values.keeper));
        self.collateral = self.collateral.add(values.collateralAmount).sub(feeAmount);
        self.reward = self.reward.add(values.rewardAmount);
        self.latestId = latestId;
    }

    /// @notice Updates the local to put it into a protected state for liquidation
    /// @param self The Local object to update
    /// @param latestPosition The latest position
    /// @param currentTimestamp The current timestamp
    /// @param tryProtect Whether to try to protect the local
    /// @return Whether the local was protected
    function protect(
        Local memory self,
        Position memory latestPosition,
        uint256 currentTimestamp,
        bool tryProtect
    ) internal pure returns (bool) {
        if (!tryProtect || self.protection > latestPosition.timestamp) return false;
        self.protection = currentTimestamp;
        return true;
    }

    /// @notice Clears the local's reward value
    /// @param self The Local object to update
    function clearReward(Local memory self) internal pure {
        self.reward = UFixed6Lib.ZERO;
    }
}

/// @dev Manually encodes and decodes the Local struct into storage.
///
///     struct StoredLocal {
///         /* slot 0 */
///         uint32 currentId;   // <= 4.29b
///         uint32 latestId;    // <= 4.29b
///         int64 collateral;   // <= 9.22t
///         uint64 reward;      // <= 18.44t
<<<<<<< HEAD
///         uint64 protection;  // <= 18.44t
=======
///         uint32 protection;  // <= 4.29b
>>>>>>> 5a5528a2
///     }
///
library LocalStorageLib {
    error LocalStorageInvalidError();

    function read(LocalStorage storage self) internal view returns (Local memory) {
        uint256 slot0 = self.slot0;
        return Local(
            uint256(slot0 << (256 - 32)) >> (256 - 32),
            uint256(slot0 << (256 - 32 - 32)) >> (256 - 32),
            Fixed6.wrap(int256(slot0 << (256 - 32 - 32 - 64)) >> (256 - 64)),
            UFixed6.wrap(uint256(slot0 << (256 - 32 - 32 - 64 - 64)) >> (256 - 64)),
<<<<<<< HEAD
            (uint256(slot0) << (256 - 32 - 32 - 64 - 64 - 64)) >> (256 - 64)
=======
            (uint256(slot0) << (256 - 32 - 32 - 64 - 64 - 32)) >> (256 - 32)
>>>>>>> 5a5528a2
        );
    }

    function store(LocalStorage storage self, Local memory newValue) internal {
        if (newValue.currentId > uint256(type(uint32).max)) revert LocalStorageInvalidError();
        if (newValue.latestId > uint256(type(uint32).max)) revert LocalStorageInvalidError();
        if (newValue.collateral.gt(Fixed6.wrap(type(int64).max))) revert LocalStorageInvalidError();
        if (newValue.collateral.lt(Fixed6.wrap(type(int64).min))) revert LocalStorageInvalidError();
        if (newValue.reward.gt(UFixed6.wrap(type(uint64).max))) revert LocalStorageInvalidError();
        if (newValue.protection > uint256(type(uint32).max)) revert LocalStorageInvalidError();

        uint256 encoded =
            uint256(newValue.currentId << (256 - 32)) >> (256 - 32) |
            uint256(newValue.latestId << (256 - 32)) >> (256 - 32 - 32) |
            uint256(Fixed6.unwrap(newValue.collateral) << (256 - 64)) >> (256 - 32 - 32 - 64) |
            uint256(UFixed6.unwrap(newValue.reward) << (256 - 64)) >> (256 - 32 - 32 - 64 - 64) |
<<<<<<< HEAD
            uint256(newValue.protection << (256 - 64)) >> (256 - 32 - 32 - 64 - 64 - 64);
=======
            uint256(newValue.protection << (256 - 32)) >> (256 - 32 - 32 - 64 - 64 - 32);
>>>>>>> 5a5528a2
        assembly {
            sstore(self.slot, encoded)
        }
    }
}<|MERGE_RESOLUTION|>--- conflicted
+++ resolved
@@ -1,6 +1,7 @@
 // SPDX-License-Identifier: Apache-2.0
 pragma solidity ^0.8.13;
 
+import "@equilibria/root/number/types/Fixed6.sol";
 import "@equilibria/root/number/types/Fixed6.sol";
 import "./Version.sol";
 import "./Position.sol";
@@ -105,11 +106,7 @@
 ///         uint32 latestId;    // <= 4.29b
 ///         int64 collateral;   // <= 9.22t
 ///         uint64 reward;      // <= 18.44t
-<<<<<<< HEAD
-///         uint64 protection;  // <= 18.44t
-=======
 ///         uint32 protection;  // <= 4.29b
->>>>>>> 5a5528a2
 ///     }
 ///
 library LocalStorageLib {
@@ -122,11 +119,7 @@
             uint256(slot0 << (256 - 32 - 32)) >> (256 - 32),
             Fixed6.wrap(int256(slot0 << (256 - 32 - 32 - 64)) >> (256 - 64)),
             UFixed6.wrap(uint256(slot0 << (256 - 32 - 32 - 64 - 64)) >> (256 - 64)),
-<<<<<<< HEAD
-            (uint256(slot0) << (256 - 32 - 32 - 64 - 64 - 64)) >> (256 - 64)
-=======
             (uint256(slot0) << (256 - 32 - 32 - 64 - 64 - 32)) >> (256 - 32)
->>>>>>> 5a5528a2
         );
     }
 
@@ -143,11 +136,7 @@
             uint256(newValue.latestId << (256 - 32)) >> (256 - 32 - 32) |
             uint256(Fixed6.unwrap(newValue.collateral) << (256 - 64)) >> (256 - 32 - 32 - 64) |
             uint256(UFixed6.unwrap(newValue.reward) << (256 - 64)) >> (256 - 32 - 32 - 64 - 64) |
-<<<<<<< HEAD
-            uint256(newValue.protection << (256 - 64)) >> (256 - 32 - 32 - 64 - 64 - 64);
-=======
             uint256(newValue.protection << (256 - 32)) >> (256 - 32 - 32 - 64 - 64 - 32);
->>>>>>> 5a5528a2
         assembly {
             sstore(self.slot, encoded)
         }
